--- conflicted
+++ resolved
@@ -14,7 +14,6 @@
 structopt = "0.3.26"
 inquire = "0.7.5"
 git2 = {version = "0.19.0", features = ["vendored-openssl"]}
-<<<<<<< HEAD
 thiserror = "2.0.9"
 anyhow = "1.0.95"
 sentry = "0.35.0"
@@ -29,19 +28,4 @@
 [dev-dependencies]
 assert_cmd = "2.0.12"
 predicates = "3.0.4"
-=======
-thiserror = "1.0.64"
-anyhow = "1.0"
-sentry = "0.34.0"
-chrono = "0.4.38"
-semver = "1.0.23"
-regex = "1.11.0"
-log = "0.4.22"
-env_logger = "0.11.5"
-
-
-[dev-dependencies]
-assert_cmd = "2.0"
-predicates = "3.0"
->>>>>>> 53dbdce7
 tempfile = "3.14.0"