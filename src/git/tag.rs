use std::env;

use crate::version::VersionManager;
use crate::{config, error::CliError};
use git2::{FetchOptions, Oid, RemoteCallbacks, Repository};
use log::{debug, error, info};
use regex::Regex;
use semver::Version;
use structopt::StructOpt;

#[derive(Clone, Debug, StructOpt)]
pub struct TagGeneratorOptions {
    #[structopt(long, default_value = "minor", help = "Default bump strategy")]
    default_bump: String,

    #[structopt(long, help = "Without the prefix 'v'")]
    not_with_v: bool,

    #[structopt(
        long,
        default_value = "master,main",
        help = "Comma-separated list of release branches"
    )]
    release_branches: String,

    #[structopt(long, default_value = ".", help = "Source directory")]
    source: String,

    #[structopt(long, help = "Perform a dry run without creating tags")]
    dry_run: bool,

    #[structopt(long, help = "Use Git API for tagging")]
    git_api_tagging: bool,

    #[structopt(
        long,
        default_value = "0.0.0",
        help = "Initial version if no tags exist"
    )]
    initial_version: String,

    #[structopt(long, help = "Create a pre-release version")]
    prerelease: bool,

    #[structopt(long, default_value = "beta", help = "Pre-release suffix")]
    prerelease_suffix: String,

    #[structopt(
        long,
        default_value = "#none",
        help = "Token to indicate no version bump"
    )]
    none_string_token: String,

    #[structopt(long, help = "Force tag creation even without changes")]
    force_without_changes: bool,

    #[structopt(long, help = "Custom tag message")]
    tag_message: Option<String>,

    #[structopt(long, help = "Do not publish the new tag")]
    not_publish: bool,
}

pub struct TagGenerator {
    default_bump: String,
    not_with_v: bool,
    release_branches: Vec<String>,
    source: String,
    dry_run: bool,
    git_api_tagging: bool,
    initial_version: String,
    prerelease: bool,
    suffix: String,
    none_string_token: String,
    force_without_changes: bool,
    tag_message: String,
    not_publish: bool,
    bump_config_files: bool,
}

impl TagGenerator {
    pub fn new(options: TagGeneratorOptions, allow_bump_config_files: bool) -> Self {
        TagGenerator {
            default_bump: options.default_bump,
            not_with_v: options.not_with_v,
            release_branches: options
                .release_branches
                .split(',')
                .map(String::from)
                .collect(),
            source: options.source,
            dry_run: options.dry_run,
            git_api_tagging: options.git_api_tagging,
            initial_version: options.initial_version,
            prerelease: options.prerelease,
            suffix: options.prerelease_suffix,
            none_string_token: options.none_string_token,
            force_without_changes: options.force_without_changes,
            tag_message: options.tag_message.unwrap_or_default(),
            not_publish: options.not_publish,
            bump_config_files: allow_bump_config_files,
        }
    }

    pub fn run(&self) -> Result<(), CliError> {
        info!("🚀 Starting tag generation process");
        let repo = self.open_repository()?;
        let current_branch = self.get_current_branch(&repo)?;
        let pre_release = if !self.prerelease {
            self.is_pre_release(&current_branch)
        } else {
            self.prerelease
        };

        info!("📊 Current branch: {}", current_branch);
        info!(
            "🏷️ Pre-release mode: {}",
            if pre_release { "Yes" } else { "No" }
        );
        debug!("Current branch: {}", current_branch);
        debug!("Is pre-release: {}", pre_release);

        info!("🔄 Fetching tags from remote");
        self.fetch_tags(&repo)?;

        let (tag, pre_tag) = self.get_latest_tags(&repo)?;
        let tag_commit = self.get_commit_for_tag(&repo, &tag)?;
        let current_commit = self.get_current_commit(&repo)?;

        info!(
            "📌 Latest tag: {}, Latest pre-release tag: {}",
            tag, pre_tag
        );

        if self.should_skip_tagging(tag_commit, current_commit) {
            info!("⏭️ No new commits since previous tag. Skipping...");
            return Ok(());
        }

        let new_tag = self.calculate_new_tag(&repo, &tag, &pre_tag, pre_release)?;
        info!("🆕 Calculated new tag: {}", new_tag);

        if self.dry_run {
            info!("🧪 Dry run: New tag would be {}", new_tag);
            return Ok(());
        }

        // Update version files
        if self.bump_config_files {
            let updated_files = self.update_versions(&new_tag)?;
            if !updated_files.is_empty() {
                info!("📝 Updated version in files: {}", updated_files.join(", "));
            }
        }

        self.create_and_push_tag(&repo, &new_tag)?;
        Ok(())
    }

    fn open_repository(&self) -> Result<Repository, CliError> {
        Repository::open(&self.source).map_err(CliError::from)
    }

    fn get_current_branch(&self, repo: &Repository) -> Result<String, CliError> {
        repo.head()?
            .shorthand()
            .map(String::from)
            .ok_or_else(|| CliError::Generic("Failed to get current branch".to_string()))
    }

    fn is_pre_release(&self, current_branch: &str) -> bool {
        !self.release_branches.iter().any(|b| {
            current_branch == b
                || (b.contains('*') && current_branch.starts_with(b.trim_end_matches('*')))
        })
    }

    fn fetch_tags(&self, repo: &Repository) -> Result<(), CliError> {
        debug!("Fetching tags from remote");
        let mut remote = repo.find_remote("origin")?;

        let mut callbacks = RemoteCallbacks::new();

        callbacks.credentials(|_url, username_from_url, _allowed_types| {
            git2::Cred::ssh_key(
                username_from_url.unwrap_or("git"),
                None,
                std::path::Path::new(&format!("{}/.ssh/id_rsa", std::env::var("HOME").unwrap())),
                None,
            )
        });

        let mut fetch_options = FetchOptions::new();
        fetch_options.remote_callbacks(callbacks);

        remote.fetch(&["refs/tags/*:refs/tags/*"], Some(&mut fetch_options), None)
            .map_err(|e| {
                error!("Failed to fetch tags from remote: {}", e);
                match e.code() {
                    git2::ErrorCode::Auth => {
                        error!("Authentication error. Please ensure your credentials are set up correctly.");
                        error!("For SSH: Ensure your SSH key is added to the ssh-agent or located at ~/.ssh/id_rsa");
                        error!("For HTTPS: Check your Git credential helper or use a personal access token.");
                        error!("Debug info: SSH_AUTH_SOCK={:?}, HOME={:?}", env::var("SSH_AUTH_SOCK"), env::var("HOME"));
                        error!("Remote URL: {:?}", remote.url());
                    },
                    _ => error!("Unexpected error occurred. Please check your network connection and repository permissions."),
                }
                CliError::from(e)
            })
    }

    fn get_latest_tags(&self, repo: &Repository) -> Result<(String, String), CliError> {
        debug!("Getting latest tags");
        let tag_regex = regex::Regex::new(r"^v?[0-9]+\.[0-9]+\.[0-9]+$").unwrap();
        let pre_tag_regex = regex::Regex::new(&format!(
            r"^v?[0-9]+\.[0-9]+\.[0-9]+(-{}\.{{0,1}}[0-9]+)$",
            self.suffix
        ))
        .unwrap();

        let mut tags = repo
            .tag_names(None)?
            .iter()
            .filter_map(|t| t.map(String::from))
            .collect::<Vec<_>>();

        tags.sort_by(|a, b| self.compare_versions(b, a)); // Reverse the comparison order

        let tag = tags
            .iter()
            .find(|t| tag_regex.is_match(t))
            .cloned()
            .unwrap_or_else(|| self.initial_version.clone());
        let pre_tag = tags
            .iter()
            .find(|t| pre_tag_regex.is_match(t))
            .cloned()
            .unwrap_or_else(|| self.initial_version.clone());

        debug!("Latest regular tag: {}", tag);
        debug!("Latest pre-release tag: {}", pre_tag);

        Ok((tag, pre_tag))
    }

    fn compare_versions(&self, a: &str, b: &str) -> std::cmp::Ordering {
        debug!("Comparing versions: {} and {}", a, b);
        if a.contains("none") || b.contains("none") {
            return a.cmp(b);
        }
        match (
            Version::parse(a.trim_start_matches('v')),
            Version::parse(b.trim_start_matches('v')),
        ) {
            (Ok(a_version), Ok(b_version)) => a_version.cmp(&b_version),
            _ => a.cmp(b),
        }
    }

    fn get_commit_for_tag(&self, repo: &Repository, tag: &str) -> Result<Option<Oid>, CliError> {
        Ok(repo
            .revparse_single(tag)
            .ok()
            .and_then(|obj| obj.peel_to_commit().ok())
            .map(|commit| commit.id()))
    }

    fn get_current_commit(&self, repo: &Repository) -> Result<Oid, CliError> {
        repo.head()?
            .peel_to_commit()
            .map(|commit| commit.id())
            .map_err(CliError::from)
    }

    fn should_skip_tagging(&self, tag_commit: Option<Oid>, current_commit: Oid) -> bool {
        tag_commit.map_or(false, |commit| {
            commit == current_commit && !self.force_without_changes
        })
    }

    fn calculate_new_tag(
        &self,
        repo: &Repository,
        tag: &str,
        pre_tag: &str,
        pre_release: bool,
    ) -> Result<String, CliError> {
        debug!(
            "Calculating new tag. Current tag: {}, Pre-release tag: {}, Is pre-release: {}",
            tag, pre_tag, pre_release
        );
        let log = self.get_commit_log(repo, tag)?;
        let bump: &str = self.determine_bump(&log)?;

        let mut new_version = Version::parse(tag.trim_start_matches('v'))
            .map_err(|e| CliError::SemVerError(e.to_string()))?;

        self.apply_bump(&mut new_version, bump);

        let new_tag = if pre_release {
            self.calculate_pre_release_tag(&new_version, pre_tag)
        } else {
            new_version.to_string()
        };

        Ok(if !self.not_with_v {
            format!("v{}", new_tag)
        } else {
            new_tag
        })
    }

    fn determine_bump(&self, log: &str) -> Result<&str, CliError> {
        debug!("Determining bump from commit log");
        let major_pattern =
            Regex::new(config::MAJOR_REGEX).map_err(|e| CliError::RegexError(e.to_string()))?;
        let minor_pattern =
            Regex::new(config::MINOR_REGEX).map_err(|e| CliError::RegexError(e.to_string()))?;
        let patch_pattern =
            Regex::new(config::PATCH_REGEX).map_err(|e| CliError::RegexError(e.to_string()))?;

        if major_pattern.is_match(log) {
            Ok("major")
        } else if minor_pattern.is_match(log) {
            Ok("minor")
        } else if patch_pattern.is_match(log) {
            Ok("patch")
        } else if log.contains(&self.none_string_token) {
            Ok("none")
        } else {
            Ok(&self.default_bump)
        }
    }

    fn apply_bump(&self, version: &mut Version, bump: &str) {
        debug!("Applying bump: {} to version: {}", bump, version);
        match bump {
            "major" => {
                version.major += 1;
                version.minor = 0;
                version.patch = 0;
            }
            "minor" => {
                version.minor += 1;
                version.patch = 0;
            }
            "patch" => version.patch += 1,
            _ => {}
        }
        debug!("New version after bump: {}", version);
    }

    fn update_versions(&self, new_version: &str) -> Result<Vec<String>, CliError> {
        let mut version_manager = VersionManager::new();
        version_manager.register_common_files()?;

        // Update all version files
        let updated_files = version_manager.update_all_versions(new_version)?;

<<<<<<< HEAD
        // Convert PathBuf to String
        let updated_files: Vec<String> = updated_files
            .into_iter()
            .map(|p| p.to_string_lossy().into_owned())
            .collect();
=======
        // info!("Update file");
        // if !updated_files.is_empty() {
        //     info!("Check empty");
        //     // Stage and commit the changes
        //     let repo = Repository::open(&self.source)?;
        //     let mut index = repo.index()?;

        //     for file in &updated_files {
        //         if let Ok(path) = std::path::Path::new(file).strip_prefix(&self.source) {
        //             info!("Add file {}", path.display());
        //             index.add_path(path)?;
        //         }
        //     }
        //     index.write()?;

        //     let tree_id = index.write_tree()?;
        //     let tree = repo.find_tree(tree_id)?;
        //     let signature = repo.signature()?;
        //     let parent_commit = repo.head()?.peel_to_commit()?;

        //     repo.commit(
        //         Some("HEAD"),
        //         &signature,
        //         &signature,
        //         &format!("chore: bump version to {}", new_version),
        //         &tree,
        //         &[&parent_commit],
        //     )?;

        //     let head = repo.head()?;
        //     let branch_name = head
        //         .shorthand()
        //         .ok_or_else(|| CliError::Generic("Could not get branch name".to_string()))?;
        //     // Push the version bump commit
        //     let mut remote = repo.find_remote("origin")?;
        //     let mut callbacks = RemoteCallbacks::new();
        //     callbacks.credentials(|_url, username_from_url, _allowed_types| {
        //         git2::Cred::ssh_key(
        //             username_from_url.unwrap_or("git"),
        //             None,
        //             std::path::Path::new(&format!(
        //                 "{}/.ssh/id_rsa",
        //                 std::env::var("HOME").unwrap()
        //             )),
        //             None,
        //         )
        //     });

        //     let mut push_options = git2::PushOptions::new();
        //     push_options.remote_callbacks(callbacks);

        //     remote.push(
        //         &[&format!(
        //             "refs/heads/{}:refs/heads/{}",
        //             branch_name, branch_name
        //         )],
        //         Some(&mut push_options),
        //     )?;
        //     info!("📤 Pushed version bump commit to remote");
        // }
>>>>>>> 53dbdce7

        Ok(updated_files)
    }

    fn calculate_pre_release_tag(&self, new_version: &Version, pre_tag: &str) -> String {
        debug!(
            "Calculating pre-release tag. New version: {}, Previous pre-tag: {}",
            new_version, pre_tag
        );
        debug!("{}", &new_version.to_string());
        debug!("{}", pre_tag);

        let version_string = new_version.to_string();
        let pre_tag_without_v = pre_tag.trim_start_matches('v');

        if pre_tag_without_v.starts_with(&version_string) {
            let pre_release_regex =
                regex::Regex::new(&format!(r"-{}\.(\d+)$", self.suffix)).unwrap();
            if let Some(captures) = pre_release_regex.captures(pre_tag_without_v) {
                if let Some(pre_release_num) = captures.get(1) {
                    let next_num = pre_release_num.as_str().parse::<u64>().unwrap_or(0) + 1;
                    return format!("{}-{}.{}", new_version, self.suffix, next_num);
                }
            }
        }
        format!("{}-{}.0", new_version, self.suffix)
    }

    fn get_commit_log(&self, repo: &Repository, tag: &str) -> Result<String, CliError> {
        debug!("Getting commit log since tag: {}", tag);
        let tag_commit = self.get_commit_for_tag(repo, tag)?;
        let head_commit = self.get_current_commit(repo)?;

        let mut revwalk = repo.revwalk()?;
        revwalk.push(head_commit)?;
        if let Some(commit) = tag_commit {
            revwalk.hide(commit)?; // Only hide if we have a commit
        }

        let log = revwalk
            .filter_map(|oid| oid.ok())
            .filter_map(|oid| repo.find_commit(oid).ok())
            .map(|commit| commit.message().unwrap_or("").to_string())
            .collect::<Vec<_>>()
            .join("\n");

        debug!("Commit log length: {} characters", log.len());
        Ok(log)
    }

    fn create_and_push_tag(&self, repo: &Repository, new_tag: &str) -> Result<(), CliError> {
        debug!("Creating and pushing new tag: {}", new_tag);
        let head = repo.head()?.peel_to_commit()?;
        let signature = repo.signature()?;

        if self.tag_message.is_empty() {
            repo.tag(new_tag, &head.into_object(), &signature, "", false)?;
        } else {
            repo.tag(
                new_tag,
                &head.into_object(),
                &signature,
                &self.tag_message,
                true,
            )?;
        }

        if self.not_publish {
            info!("🧪 Skip publishing as requested...")
        } else if self.git_api_tagging {
            unimplemented!("GitHub API tagging not implemented yet");
        } else {
            let mut remote = repo.find_remote("origin")?;
            debug!("Pushing tag {} to remote", new_tag);

            let mut callbacks = git2::RemoteCallbacks::new();
            callbacks.credentials(|_url, username_from_url, _allowed_types| {
                git2::Cred::ssh_key(
                    username_from_url.unwrap_or("git"),
                    None,
                    std::path::Path::new(&format!(
                        "{}/.ssh/id_rsa",
                        std::env::var("HOME").unwrap()
                    )),
                    None,
                )
            });

            let mut push_options = git2::PushOptions::new();
            push_options.remote_callbacks(callbacks);

            match remote.push(
                &[&format!("refs/tags/{}", new_tag)],
                Some(&mut push_options),
            ) {
                Ok(_) => debug!("Successfully pushed tag {} to remote", new_tag),
                Err(e) => {
                    error!("Failed to push tag {} to remote: {}", new_tag, e);
                    if e.code() == git2::ErrorCode::Auth {
                        error!(
                            "Authentication error. Please ensure your SSH key is set up correctly."
                        );
                        error!("You may need to add your SSH key to the ssh-agent or use HTTPS with a personal access token.");
                    }
                    return Err(CliError::GitError(e));
                }
            }
        }

        info!("✅ Tag generation completed successfully, {}", new_tag);
        Ok(())
    }
}<|MERGE_RESOLUTION|>--- conflicted
+++ resolved
@@ -359,75 +359,11 @@
         // Update all version files
         let updated_files = version_manager.update_all_versions(new_version)?;
 
-<<<<<<< HEAD
         // Convert PathBuf to String
         let updated_files: Vec<String> = updated_files
             .into_iter()
             .map(|p| p.to_string_lossy().into_owned())
             .collect();
-=======
-        // info!("Update file");
-        // if !updated_files.is_empty() {
-        //     info!("Check empty");
-        //     // Stage and commit the changes
-        //     let repo = Repository::open(&self.source)?;
-        //     let mut index = repo.index()?;
-
-        //     for file in &updated_files {
-        //         if let Ok(path) = std::path::Path::new(file).strip_prefix(&self.source) {
-        //             info!("Add file {}", path.display());
-        //             index.add_path(path)?;
-        //         }
-        //     }
-        //     index.write()?;
-
-        //     let tree_id = index.write_tree()?;
-        //     let tree = repo.find_tree(tree_id)?;
-        //     let signature = repo.signature()?;
-        //     let parent_commit = repo.head()?.peel_to_commit()?;
-
-        //     repo.commit(
-        //         Some("HEAD"),
-        //         &signature,
-        //         &signature,
-        //         &format!("chore: bump version to {}", new_version),
-        //         &tree,
-        //         &[&parent_commit],
-        //     )?;
-
-        //     let head = repo.head()?;
-        //     let branch_name = head
-        //         .shorthand()
-        //         .ok_or_else(|| CliError::Generic("Could not get branch name".to_string()))?;
-        //     // Push the version bump commit
-        //     let mut remote = repo.find_remote("origin")?;
-        //     let mut callbacks = RemoteCallbacks::new();
-        //     callbacks.credentials(|_url, username_from_url, _allowed_types| {
-        //         git2::Cred::ssh_key(
-        //             username_from_url.unwrap_or("git"),
-        //             None,
-        //             std::path::Path::new(&format!(
-        //                 "{}/.ssh/id_rsa",
-        //                 std::env::var("HOME").unwrap()
-        //             )),
-        //             None,
-        //         )
-        //     });
-
-        //     let mut push_options = git2::PushOptions::new();
-        //     push_options.remote_callbacks(callbacks);
-
-        //     remote.push(
-        //         &[&format!(
-        //             "refs/heads/{}:refs/heads/{}",
-        //             branch_name, branch_name
-        //         )],
-        //         Some(&mut push_options),
-        //     )?;
-        //     info!("📤 Pushed version bump commit to remote");
-        // }
->>>>>>> 53dbdce7
-
         Ok(updated_files)
     }
 
